--- conflicted
+++ resolved
@@ -1,8 +1,4 @@
 from abc import ABC, abstractmethod
-<<<<<<< HEAD
-from concurrent.futures import Executor, ProcessPoolExecutor
-=======
->>>>>>> 49562242
 import csv
 import datetime
 from itertools import chain
@@ -489,21 +485,9 @@
         return smis, names
 
     @staticmethod
-<<<<<<< HEAD
-    def pmap(f, *args, ncpu=1, chunksize=4):
-        with ProcessPoolExecutor(max_workers=ncpu) as client:
-            xs = [x for x in client.map(f, *args, chunksize=chunksize) if x]
-        return xs
-
-    def prepare_from_csv(self, csv_filename: str, title_line: bool = True,
-                         smiles_col: int = 0, name_col: Optional[int] = None,
-                         start: int = 0, nconvert: Optional[int] = None,
-                         **kwargs) -> List[Tuple]:
-=======
     def get_smis_from_csv(csv_filename: str, title_line: bool = True,
                           smiles_col: int = 0, name_col: Optional[int] = None,
                           **kwargs) -> Tuple[List[str], List[Optional[str]]]:
->>>>>>> 49562242
         """Prepare the input files corresponding to the SMILES strings
         contained in a CSV file
 
@@ -713,99 +697,4 @@
         else:
             score = scores[0]
             
-<<<<<<< HEAD
-        return score
-    
-    @staticmethod
-    def Pool(distributed: bool = False, num_workers: int = -1, ncpu: int = 1,
-             all_cores: bool = False) -> Type[Executor]:
-        """build a process pool to parallelize computation over
-
-        Parameters
-        ----------
-        distributed : bool, default=False
-            whether to return a distributed or a local process pool
-        num_workers : int, default=-1
-            if distributed is True, then this argument is ignored. If False,
-            then it should be equal to the total number of worker processes
-            desired. Using a value of -1 will spawn as many worker processes
-            as cores available on this machine.
-
-            NOTE: this is usually not a good idea and it's much better to
-            specify the number of processes explicitly.
-        ncpu : int, default=1
-            if distributed is True, then this argument should be the number of 
-            cores allocated to each worker. if False, then this should be the
-            number of cores that is desired to be allocated to each worker.
-
-            NOTE: this is an implicit argument because Screener.dock() will   
-            make subprocess calls to progams that themselves can utilize 
-            multiple cores. It will not actually assign <ncpu> cores to 
-            each worker process.
-        all_cores : bool (Default = False)
-            whether to initialize as many processes as cores available
-            (= num_workers * ncpu).
-        
-        Returns
-        -------
-        Executor
-            the initialized process pool
-        
-        Notes
-        ------
-        in some cases, as shown in the examples below, the values specified for
-        num_workers and ncpu will be inconsequential. Regardless, it is good
-        practice for this function to always be called the same way, with only
-        all_cores changing, depending on the context in which the initialized Executor will be used
-
-        **Ex. 1**
-
-        *Given:* a single machine with 16 cores, screening using vina-type
-        docking software (via the docking.Vina class)
-        
-        the function should be called with distributed=False, all_cores=False, 
-        and both num_workers and ncpu should be specified such that the product 
-        of the two is equal to 16.
-        Choices: (1, 16), (2, 8), (4, 4), (8, 2), and (16, 1). You will often have to determine the optimal values empirically.
-
-        **Ex. 2**
-
-        *Given:* a cluster of machines where you've requested resources for 8
-        tasks with 2 cores each. The software was then initialized with
-        8 separate MPI processes and screening using vina-type docking
-        software is to be performed.
-        
-        the function should be called with distributed=True and all_cores=False
-        (neither num_workers or ncpu needs to be specified)
-
-        **Ex. 3**
-
-        *Given:* a single machine with 16 cores, and pure python code is to be
-        executed in parallel
-        
-        the function should be called with distributed=False, all_cores=True,
-        and both num_workers and ncpu should be specified such that the product 
-        of the two is equal to 16.
-        Choices: see Ex. 1
-        """
-        if distributed:
-            from mpi4py import MPI
-            from mpi4py.futures import MPIPoolExecutor as Pool
-
-            num_workers = MPI.COMM_WORLD.size
-        else:
-            Pool = ProcessPoolExecutor
-            if num_workers == -1:
-                try:
-                    num_workers = len(os.sched_getaffinity(0))
-                except AttributeError:
-                    num_workers = os.cpu_count()
-                ncpu = 1
-
-        if all_cores and not distributed:
-            num_workers *= ncpu
-
-        return Pool(max_workers=num_workers)
-=======
-        return score
->>>>>>> 49562242
+        return score